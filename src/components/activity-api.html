<!-- Libery -->
<link rel="import" href="/public/lib/polymer/polymer.html">
<!-- Web Component -->
<link rel="import" href="/public/lib/iron-ajax/iron-ajax.html">

<dom-module id="activity-api">
  <template>
    <iron-ajax
      auto
      id="activityResource"
      url="/api/activities"
      params="{{params}}"
      on-response="_handleResponse"
      handle-as="json"
      debounce-duration="300"
    ></iron-ajax>
  </template>
  <script>
    Polymer({
      is: 'activity-api',
      properties: {
        params: {
          type: Object,
          value: {
            fields: 'nameEN,thumbnail,shortDescriptionEN',
            limit: 0,
            skip: 0
          }
        },
        headers: {
          type: Object,
          value: {
            'Authorization': 'JWT ' + document.querySelector('chulaexpo-staff-app').token
          }
        },
        page: {
          type: Number
        },
        pageSize: {
          type: Number
        },
        activities: {
          type: Array,
          value: [],
          notify: true,
        },
        loading: Boolean,
        error: {
          type: Object,
          value: {}
        }
      },

      observers: [
        '_updateRequest(page, pageSize, start, end, zone)'
      ],

<<<<<<< HEAD
      _updateRequest: function(page, pageSize, start, end) {
        this.set('params.limit', pageSize);
        this.set('params.skip', (page - 1) * pageSize);
        //this.set('params.start', start);
        //this.set('params.end', end);
      },
      generateRequest: function() {
         this.$.activityResource.generateRequest();
=======
      _updateRequest: function(page, pageSize, start, end, zone) {
        if (pageSize === 0) {
          this.set('params.limit', null);
          this.set('params.skip', page);
        } else {
          this.set('params.limit', pageSize);
          this.set('params.skip', (page - 1) * pageSize);
        }
        this.set('params.start', start);
        this.set('params.end', end);
        this.set('params.zone', zone);
>>>>>>> 22ff18ff
      },
      _handleResponse: function(event) {
        if (event.detail.response.success) {
          this.activities = event.detail.response.results;
        } else {
          this.error = event.detail.response.errors;
        }
      }
    });
  </script>
</dom-module><|MERGE_RESOLUTION|>--- conflicted
+++ resolved
@@ -9,6 +9,7 @@
       auto
       id="activityResource"
       url="/api/activities"
+      headers="{{headers}}"
       params="{{params}}"
       on-response="_handleResponse"
       handle-as="json"
@@ -55,16 +56,6 @@
         '_updateRequest(page, pageSize, start, end, zone)'
       ],
 
-<<<<<<< HEAD
-      _updateRequest: function(page, pageSize, start, end) {
-        this.set('params.limit', pageSize);
-        this.set('params.skip', (page - 1) * pageSize);
-        //this.set('params.start', start);
-        //this.set('params.end', end);
-      },
-      generateRequest: function() {
-         this.$.activityResource.generateRequest();
-=======
       _updateRequest: function(page, pageSize, start, end, zone) {
         if (pageSize === 0) {
           this.set('params.limit', null);
@@ -76,7 +67,9 @@
         this.set('params.start', start);
         this.set('params.end', end);
         this.set('params.zone', zone);
->>>>>>> 22ff18ff
+      },
+      generateRequest: function() {
+         this.$.activityResource.generateRequest();
       },
       _handleResponse: function(event) {
         if (event.detail.response.success) {
