const express = require('express');
const Place = require('../../../models/Place');
const Zone = require('../../../models/Zone');
const retrieveError = require('../../../tools/retrieveError');

const router = express.Router();

/**
 * Get Place list
 * Access at GET https://localhost:8080/api/en/places
 * @param {string} [name] - Get by name.
 * @param {string} [sort] - Sort fields (ex. "+name").
 * @param {string} [fields] - Fields selected (ex. "name").
 * @param {number} [limit] - Number of limit per query.
 * @param {number} [skip=0] - Offset documents.
 *
 * @return {boolean} success - Successful querying flag.
 * @return {places[]} results - Result places from the query.
 * @return {Object} queryInfo - Metadata query information.
 * @return {number} queryInfo.total - Total numbers of documents in collection that match the query.
 * @return {number} queryInfo.limit - Limit that was used.
 * @return {number} queryInfo.skip - Skip that was used.
 */
 router.get('/', (req, res) => {
//----------------------------------------------------------------
  // initial the fieldwant from request
  let fields = '';
  if (req.query.fields) {
    fields = req.query.fields.replace(/,/g, ' ');
    fields = fields.replace(/nameTH/g, 'name.th');
    fields = fields.replace(/nameEN/g, 'name.en');
    fields = fields.replace(/locationLat/g, 'location.latitude');
    fields = fields.replace(/locationLong/g, 'location.longitude');
  }
//----------------------------------------------------------------
// initial filter : name query
const filter = {};

if (req.query.nameEN) {
  filter['name.en'] = { $regex: req.query.nameEN };
}
if(req.params.zoneid)filter['zone'] = req.params.zoneid;
//----------------------------------------------------------------
// initial limit
let limit;
if (req.query.limit) {
  limit = Number.parseInt(req.query.limit, 10);
}
  // initital skip
  let skip;
  if (req.query.skip) {
    skip = Number.parseInt(req.query.skip, 10);
  }
  //----------------------------------------------------------------
  // initial sort : sort query
  let sort = {};
  if (req.query.sort) {
    sort = req.query.sort.split(',').reduce((prev, sortQuery) => {
      let sortFields = sortQuery[0] === '-' ? sortQuery.substr(1) : sortQuery;
      if (sortFields === 'nameEN') sortFields = 'name.en';

      if (sortQuery[0] === '-') {
        prev[sortFields] = -1;
      } else {
        prev[sortFields] = 1;
      }
      return prev;
    }, {});
  }
//----------------------------------------------------------------
Place.find(filter)
.select(fields).sort(sort).skip(skip)
.limit(limit)
.exec(
  (err, places) => {
    if (err) {
      return res.status(500).send({
        success: false,
        errors: retrieveError(5, err)
      });
    }

    res.status(200).json({
      success: true,
      results: places
    });
  });
});

/**
 * Get Places by Id
 */
 router.get('/:id', (req, res) => {
 //----------------------------------------------------------------
 // initial the fieldwant from request
<<<<<<< HEAD
  let fields = '';
  if (req.query.fields) {
    fields = req.query.fields.replace(/,/g, ' ');
    fields = fields.replace(/nameTH/g, 'name.th');
    fields = fields.replace(/nameEN/g, 'name.en');
    fields = fields.replace(/locationLat/g, 'location.latitude');
    fields = fields.replace(/locationLong/g, 'location.longitude');
  }
=======
 let fields = '';
 if (req.query.fields) {
  fields = req.query.fields.replace(',', ' ');
  fields = fields.replace('nameTH', 'name.th');
  fields = fields.replace('nameEN', 'name.en');
  fields = fields.replace('descTH', 'desc.th');
  fields = fields.replace('descEN', 'desc.en');
  fields = fields.replace('locationLat', 'location.latitute');
  fields = fields.replace('locationLong', 'location.longtitute');
}
>>>>>>> 58ad24ab

Place.findById(req.params.id).select(fields).exec((err, place) => {
  if (err) {
     // Handle error from User.findById
     return res.status(500).json({
      success: false,
      errors: retrieveError(5, err)
    });
   }

   if (!place) {
    return res.status(403).json({
      success: false,
      results: retrieveError(33)
    });
  }

  return res.status(200).json({
    success: true,
    results: place
  });
});
});

 //----------------------------------------------------------------

/**
* Create a new Place
* Access at POST http://localhost:8080/api/en/places
*/

router.post('/', (req, res, next) => {
   // Create object

   const place = new Place();

   // Set field value (comes from the request)
   place.name.en = req.body.nameEN;
   place.name.th = req.body.nameTH;

    if(req.params.zoneid)place.zone  = req.params.zoneid;
    else place.zone = req.body.zone

   if (req.body.code) {
    place.code = req.body.code;
  }
  place.location.latitude = req.body.locationLat;
  place.location.longitude = req.body.locationLong;

  // Save place and check for error
  place.save((err, _place) => {
    if (err) {
      // Handle error from save
      return res.status(500).json({
        success: false,
        errors: retrieveError(5, err),
      });
    }
    res.status(201).json({
      success: true,
      results: _place
    });
    Zone.findOneAndUpdate(
    {
      _id:req.body.zone
    },{
      $addToSet:{places:_place._id}
    },function(err,places){
                        if(err){
                            return res.status(400).send({
                                message:"Error add  place to zone"
                            });
                        } else{
                             
                            }
                     });


  });
});

// Update an existing place via PUT(JSON format)
// ex. { "name","EditName"}
// Access at PUT http://localhost:3000/api/en/places/:id
router.put('/:id', (req, res) => {
  Place.findById(req.params.id, (err, place) => {
    // check error first
    if (err) {
      return res.status(500).json({
        success: false,
        errors: retrieveError(5, err)
      });
    }
    // check place
    if (!place) {
      return res.status(403).json({
        success: false,
        errors: retrieveError(33)
      });
    }


    if (req.body.nameEN) {
      place.name.en = req.body.nameEN;
    }
    if (req.body.nameTH) {
      place.name.th = req.body.nameTH;
    }
    if (req.body.code) {
      place.code = req.body.code;
    }
    if (req.body.latitute) {
      place.location.latitute = req.body.latitute;
    }
    if (req.body.longtitute) {
      place.location.longtitute = req.body.longtitute;
    }

    place.save((err, _place) => {
      if (err) {
        return res.status(500).json({
          success: false,
          errors: retrieveError(5, err)
        });
      }
      // check place
      if (!place) {
        return res.status(403).json({
          success: false,
          errors: retrieveError(33)
        });
      }


      if (req.body.nameEN) {
        place.name.en = req.body.nameEN;
      }
      if (req.body.nameTH) {
        place.name.th = req.body.nameTH;
      }
      if (req.body.code) {
        place.code = req.body.code;
      }
      if (req.body.latitude) {
        place.location.latitude = req.body.latitude;
      }
      if (req.body.longitude) {
        place.location.longitude = req.body.longitude;
      }

      place.save((err, _place) => {
        if (err) {
          return res.status(500).json({
            success: false,
            errors: retrieveError(5, err)
          });
        }
        res.status(202).json({
          success: true,
          message: 'Update place successful',
          results: _place
        });
      });
    });
  });
});

// Delete an existing place via DEL.
// Access at DEL http://localhost:3000/api/en/places/:id
router.delete('/:id', (req, res) => {
  
     
  Place.findByIdAndRemove(req.params.id, (err) => {
    if (err) {
      return res.status(500).json({
        success: false,
        errors: retrieveError(5, err)
      });
    }
    res.status(202).json({
      success: true,
      message: `An Place with id ${req.params.id} was removed.`
    });/*
    var placezoneid;

    Place.findById(req.params.id).exec(
  (err, _place) => {
    if (err) {
      return res.status(500).send({
        success: false,
        errors: retrieveError(5, err)
      });
    }
    placezoneid = _place.zone;
    res.status(200).json({
      success: true,
      results: _place
    });
  });

    Zone.update(
        { placezoneid.equals(_id) },
        { $pull: { 'places': req.params.id } }
      );



*/
  });

    
  

});



module.exports = router;<|MERGE_RESOLUTION|>--- conflicted
+++ resolved
@@ -21,7 +21,7 @@
  * @return {number} queryInfo.limit - Limit that was used.
  * @return {number} queryInfo.skip - Skip that was used.
  */
- router.get('/', (req, res) => {
+router.get('/', (req, res) => {
 //----------------------------------------------------------------
   // initial the fieldwant from request
   let fields = '';
@@ -34,18 +34,20 @@
   }
 //----------------------------------------------------------------
 // initial filter : name query
-const filter = {};
-
-if (req.query.nameEN) {
-  filter['name.en'] = { $regex: req.query.nameEN };
-}
-if(req.params.zoneid)filter['zone'] = req.params.zoneid;
+  const filter = {};
+
+  if (req.query.nameEN) {
+    filter['name.en'] = { $regex: req.query.nameEN };
+  }
+  if (req.params.zoneid) {
+    filter.zone = req.params.zoneid;
+  }
 //----------------------------------------------------------------
 // initial limit
-let limit;
-if (req.query.limit) {
-  limit = Number.parseInt(req.query.limit, 10);
-}
+  let limit;
+  if (req.query.limit) {
+    limit = Number.parseInt(req.query.limit, 10);
+  }
   // initital skip
   let skip;
   if (req.query.skip) {
@@ -68,32 +70,31 @@
     }, {});
   }
 //----------------------------------------------------------------
-Place.find(filter)
-.select(fields).sort(sort).skip(skip)
-.limit(limit)
-.exec(
-  (err, places) => {
-    if (err) {
-      return res.status(500).send({
-        success: false,
-        errors: retrieveError(5, err)
-      });
-    }
-
-    res.status(200).json({
-      success: true,
-      results: places
-    });
-  });
+  Place.find(filter)
+    .select(fields).sort(sort).skip(skip)
+    .limit(limit)
+    .exec(
+    (err, places) => {
+      if (err) {
+        return res.status(500).send({
+          success: false,
+          errors: retrieveError(5, err)
+        });
+      }
+
+      res.status(200).json({
+        success: true,
+        results: places
+      });
+    });
 });
 
 /**
  * Get Places by Id
  */
- router.get('/:id', (req, res) => {
+router.get('/:id', (req, res) => {
  //----------------------------------------------------------------
  // initial the fieldwant from request
-<<<<<<< HEAD
   let fields = '';
   if (req.query.fields) {
     fields = req.query.fields.replace(/,/g, ' ');
@@ -102,40 +103,28 @@
     fields = fields.replace(/locationLat/g, 'location.latitude');
     fields = fields.replace(/locationLong/g, 'location.longitude');
   }
-=======
- let fields = '';
- if (req.query.fields) {
-  fields = req.query.fields.replace(',', ' ');
-  fields = fields.replace('nameTH', 'name.th');
-  fields = fields.replace('nameEN', 'name.en');
-  fields = fields.replace('descTH', 'desc.th');
-  fields = fields.replace('descEN', 'desc.en');
-  fields = fields.replace('locationLat', 'location.latitute');
-  fields = fields.replace('locationLong', 'location.longtitute');
-}
->>>>>>> 58ad24ab
-
-Place.findById(req.params.id).select(fields).exec((err, place) => {
-  if (err) {
-     // Handle error from User.findById
-     return res.status(500).json({
-      success: false,
-      errors: retrieveError(5, err)
-    });
-   }
-
-   if (!place) {
-    return res.status(403).json({
-      success: false,
-      results: retrieveError(33)
-    });
-  }
-
-  return res.status(200).json({
-    success: true,
-    results: place
-  });
-});
+
+  Place.findById(req.params.id).select(fields).exec((err, place) => {
+    if (err) {
+       // Handle error from User.findById
+      return res.status(500).json({
+        success: false,
+        errors: retrieveError(5, err)
+      });
+    }
+
+    if (!place) {
+      return res.status(403).json({
+        success: false,
+        results: retrieveError(33)
+      });
+    }
+
+    return res.status(200).json({
+      success: true,
+      results: place
+    });
+  });
 });
 
  //----------------------------------------------------------------
@@ -145,19 +134,22 @@
 * Access at POST http://localhost:8080/api/en/places
 */
 
-router.post('/', (req, res, next) => {
+router.post('/', (req, res) => {
    // Create object
 
-   const place = new Place();
+  const place = new Place();
 
    // Set field value (comes from the request)
-   place.name.en = req.body.nameEN;
-   place.name.th = req.body.nameTH;
-
-    if(req.params.zoneid)place.zone  = req.params.zoneid;
-    else place.zone = req.body.zone
-
-   if (req.body.code) {
+  place.name.en = req.body.nameEN;
+  place.name.th = req.body.nameTH;
+
+  if (req.params.zoneid) {
+    place.zone = req.params.zoneid;
+  } else {
+    place.zone = req.body.zone;
+  }
+
+  if (req.body.code) {
     place.code = req.body.code;
   }
   place.location.latitude = req.body.locationLat;
@@ -176,22 +168,18 @@
       success: true,
       results: _place
     });
-    Zone.findOneAndUpdate(
-    {
-      _id:req.body.zone
-    },{
-      $addToSet:{places:_place._id}
-    },function(err,places){
-                        if(err){
-                            return res.status(400).send({
-                                message:"Error add  place to zone"
-                            });
-                        } else{
-                             
-                            }
-                     });
-
-
+    Zone.findOneAndUpdate({
+      _id: req.body.zone
+    }, {
+      $addToSet: { places: _place._id }
+    }, (err) => {
+      if (err) {
+        return res.status(400).send({
+          success: false,
+          errors: retrieveError(5, err),
+        });
+      }
+    });
   });
 });
 
@@ -232,7 +220,7 @@
       place.location.longtitute = req.body.longtitute;
     }
 
-    place.save((err, _place) => {
+    place.save((err) => {
       if (err) {
         return res.status(500).json({
           success: false,
@@ -284,8 +272,6 @@
 // Delete an existing place via DEL.
 // Access at DEL http://localhost:3000/api/en/places/:id
 router.delete('/:id', (req, res) => {
-  
-     
   Place.findByIdAndRemove(req.params.id, (err) => {
     if (err) {
       return res.status(500).json({
@@ -318,17 +304,8 @@
         { placezoneid.equals(_id) },
         { $pull: { 'places': req.params.id } }
       );
-
-
-
 */
   });
-
-    
-  
-
-});
-
-
+});
 
 module.exports = router;