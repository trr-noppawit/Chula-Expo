const express = require('express');
const User = require('../../../models/User');

const router = express.Router();

/**
 * Get User by specific ID
 * Access at GET http://localhost:8080/api/users/:id
 */
router.get('/:id', (req, res) => {
  // Get User from instance User model by ID
  User.findById(req.params.id, (err, user) => {
    if (err) {
      // Handle error from User.findById
<<<<<<< HEAD
      res.status(400).json(err);
=======
      return res.send(err);
>>>>>>> 1ed08a0a
    }

    res.json(user);
  });
});

/**
 * Create User
 * Access at POST http://localhost:8080/api/users
 */
router.post('/', (req, res) => {
  // Create a new instance of the User model
  const user = new User();

  // Set field value (comes from the request)
  user.name = req.body.name;
  user.email = req.body.email;
  user.password = req.body.password;
  user.gender = req.body.gender;
  user.age = req.body.age;

  // Save User and check for error
  user.save((err, _user) => {
    if (err) {
      // Handle error from save
      return res.send(err);
    }

    res.status(300).json({
      message: 'Create User successfull',
      user: _user
    });
  });
});

module.exports = router;<|MERGE_RESOLUTION|>--- conflicted
+++ resolved
@@ -12,11 +12,7 @@
   User.findById(req.params.id, (err, user) => {
     if (err) {
       // Handle error from User.findById
-<<<<<<< HEAD
       res.status(400).json(err);
-=======
-      return res.send(err);
->>>>>>> 1ed08a0a
     }
 
     res.json(user);
