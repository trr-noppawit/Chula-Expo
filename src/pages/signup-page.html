<!-- Libery -->
<link rel="import" href="/public/lib/polymer/polymer.html">
<!-- Icon Component -->
<link rel="import" href="/public/lib/iron-icons/iron-icons.html">
<link rel="import" href="/public/lib/paper-icon-button/paper-icon-button.html">
<!-- Web Component -->
<link rel="import" href="/public/lib/vaadin-combo-box/vaadin-combo-box.html">
<link rel="import" href="/public/lib/paper-card/paper-card.html">
<link rel="import" href="/public/lib/iron-ajax/iron-ajax.html">
<link rel="import" href="/public/lib/iron-form/iron-form.html">
<link rel="import" href="/public/lib/iron-grid/iron-grid.html">
<link rel="import" href="/public/lib/paper-input/paper-input.html">
<link rel="import" href="/public/lib/paper-button/paper-button.html">
<link rel="import" href="/public/lib/paper-button-group/paper-button-group.html">
<link rel="import" href="/public/lib/paper-toggle-button/paper-toggle-button.html">

<link rel="import" href="/components/shared-styles.html">
<link rel="import" href="/components/zone-api.html">
<link rel="import" href="/components/profile-image-uploadable.html">
<dom-module id="signup-page">
  <template>
    <style is="custom-style" include="shared-styles">
      :host, paper-card {
        width: 100%;
      }
      :host {
        @apply(--layout);
        @apply(--layout-center-center);
      }
      @media (min-width: 600px) {
        :host {
          padding-top: 20px;
        }
      }
      .header {
        height: 140px;
        position: relative;
        background-color: var(--primary-color);
        overflow: visible;
        margin-bottom: 60px;
      }
      .center {
        @apply(--layout-center-justified);
        @apply(--layout-horizontal);
      }
      .offset {
        position: absolute;
        top: 40px;
        width: 100%;
      }
      [hidden] {
        display: none!important;
      }
      .item {
        display: block;
        padding: 8px 0;
      }
      .input-label {
        width: 55px;
        display: inline-block;
        margin-right: 16px;
        line-height: 46px;
        color: #888;
      }
      paper-button[toggles] {
        transition: background-color 0.3s;
      }
      paper-button[toggles][active] {
        color: white;
        background-color: var(--primary-color);
        --paper-button-flat-focus-color: var(--secondary-color);
      }
      paper-button.ripple::shadow paper-ripple {
        color: var(--primary-color);
      }
      paper-button.ripple paper-ripple {
        color: var(--primary-color);
      }
      .field {
        border: 1px dashed;
        border-radius: 5px;
        margin-top: 10px;
      }
      .button-holder {
        @apply(--layout-horizontal);
        @apply(--layout-end-justified);
        margin-top: 10px;
      }
      .error-msg {
        color: #ff5050;
        text-align: center;
        font-size: 1em;
      }
    </style>
    <zone-api
      zones="{{zones}}"
      error="{{error}}"
      loading="{{zoneLoading}}"
      page="0"
      page-size="0"
      fields="_id,nameEN"
    ></zone-api>
    <form is="iron-form" id="form" method="post"
      action="/api/signup" on-iron-form-presubmit="_presubmit" on-iron-form-response="_response" on-iron-form-error="_error">
      <paper-card class="container">
        <div class="header style-scope paper-card">
          <!-- Profile Image with uploadility -->
          <div class="center offset">
            <profile-image-uploadable image="{{queryParams.profile}}" alt="User profile" name="profile"></profile-image-uploadable>
          </div>
        </div>
        <!-- Polymer Iron form -->
        <div class="card-content">
            <!-- Name -->
            <paper-input name="name" label="ชื่อ" value="{{queryParams.name}}" required always-float-label></paper-input>
            <!-- E-mail -->
            <paper-input name="email" label="อีเมลล์" value="{{queryParams.email}}" required always-float-label></paper-input>
            <!-- Password -->
            <paper-input id="password" name="password" label="พาสเวิร์ด" type="password" hidden$={{queryParams.facebook}} required={{!queryParams.facebook}} always-float-label></paper-input>
            <paper-input-container always-float-label attr-for-value="value" id="confirmPassword">
              <label>คอนเฟิร์มพาสเวิร์ด</label>
              <input
                is="iron-input"
                class="paper-input-input"
                name="confirmPassword"
                type="password"
                hidden$="{{queryParams.facebook}}"
                required="{{!queryParams.facebook}}"
                validator="confirmPasswordValidate"
              ></input>
              <paper-input-error>Password isn't macth</paper-input-error>
            </paper-input-container>
            <!-- Gender -->
            <div class="item">
              <div class="input-label" id="gender">เพศ:</div>
              <paper-button-group selected="male">
                <paper-button toggles name="male" active={{male}}>ชาย</paper-button>
                <paper-button toggles name="female" active={{female}}>หญิง</paper-button>
              </paper-button-group>
            </div>
            <!-- Age -->
            <paper-input name="age" label="อายุ" type="number" value="{{queryParams.age}}" required always-float-label></paper-input>
            <div class="item">
              <!-- Student/Worker -->
              <div class="input-label">ประเภท:</div>
              <paper-button-group selected="student">
                <paper-button toggles name="student" active={{student}}>นักเรียน นิสิต</paper-button>
                <paper-button toggles name="worker" active={{worker}}>บุคคลทั่วๆ</paper-button>
                <paper-button toggles name="staff" active={{staff}}>สตาฟ</paper-button>
              </paper-button-group>
              <!-- Student -->
              <fieldset class="field" hidden$="{{!student}}">
                <paper-input name="academicLevel" label="การศึกษาปัจจุบัน" required="{{student}}" always-float-label></paper-input>
                <paper-input name="academicYear" label="ชั้นปี" required="{{student}}" always-float-label></paper-input>
                <paper-input name="academicSchool" label="สถาบันการศึกษา" required="{{student}}" always-float-label></paper-input>
              </fieldset>
              <!-- Worker -->
              <fieldset class="field" hidden$="{{!worker}}">
                <paper-input name="workerJob" label="อาชีพ" required="{{worker}}" always-float-label></paper-input>
              </fieldset>
              <!-- Staff -->
              <fieldset class="field" hidden$="{{!staff}}">
                <div class="item">
                  <div class="input-label">ประเภท:</div>
                  <paper-button-group selected="scannerStaff">
                    <paper-button toggles name="adminStaff" active="{{adminStaff}}">Admin</paper-button>
                    <paper-button toggles name="scannerStaff" active="{{scannerStaff}}">Scan man</paper-button>
                    <paper-button toggles name="staffStaff" active="{{staffStaff}}">Staff</paper-button>
                  </paper-button-group>
                </div>
                <paper-input-container always-float-label attr-for-value="value" id="code">
                  <label>รหัสลทะเบียน</label>
                  <input
                    is="iron-input"
                    class="paper-input-input"
                    name="registrationCode"
                    required="{{staff}}"
                  ></input>
                  <paper-input-error>Invalid Registration Code</paper-input-error>
                </paper-input-container>
                <vaadin-combo-box name="zone" item-value-path="_id" label="สังกัด" item-label-path="name.en" items="{{zones}}" hidden$="{{adminStaff}}" require="{{!adminStaff}}" always-float-label></vaadin-combo-box>
              </fieldset>
            </div>
            <!-- Hidden Fields -->
            <input name="accessToken" type="hidden" value="{{queryParams.accessToken}}"></input>
            <input name="tokens[0].kind" type="hidden" value="{{queryParams.kind}}"></input>
            <input name="tokens[0].accessToken" type="hidden" value="{{queryParams.accessToken}}"></input>
            <input name="facebook" type="hidden" value="{{queryParams.facebook}}"></input>
          </div>
          <!-- Submit Button -->
          <div class="card-actions">
            <div class="button-holder">
              <paper-button on-tap="_delayedSubmit">
                <paper-spinner id="spinner" hidden></paper-spinner>Submit
              </paper-button>
              <!-- Reset Button -->
              <paper-button on-tap="_reset">Reset</paper-button>
            </div>
          </div>
      </paper-card>
    </form>
  </template>
  <script>
    Polymer({
      is: 'signup-page',
      properties: {
        zones: {
          type: Array,
        },
        gender: {
          type: String,
        },
        type: {
          type: Boolean,
          observer: '_typeChanged',
        },
        student: {
          type: Boolean,
          value: true
        },
        worker: {
          type: Boolean,
          value: false
        },
        staff: {
          type: Boolean,
          value: false
        },
        route: {
          type: String,
        },
        queryParams: {
          type: Object,
          computed: "_computedQueryParams(route)"
        },
        headerToken: {
          type: String,
          computed: "_computedHeaderToken(token)"
        },
        zoneParams: {
          type: Object,
          value: {
            fields: 'id,name'
          }
        }
      },

      _handleResponse: function(event) {
        if (event.detail.response.success) {
          this.zones = event.detail.response.zones;
        } else {
          this.error = event.detail.response.errors;
        }
      },
      _computedQueryParams: function(route) {
        if(route.__queryParams.tokens) {
          var object = JSON.parse(route.__queryParams.tokens);
          route.__queryParams.kind = object[0].kind;
          route.__queryParams.accessToken = object[0].accessToken;
        }
        return route.__queryParams;
      },
      _computedHeaderToken: function(token) {
        return JSON.stringify({
          Authorization: 'JWT ' + token
        });
      },
      _typeChanged: function(event) {
        this.hideStudent = this.type;
        this.hideWorker = !this.type;
      },
      _delayedSubmit: function(event) {
        var form = this.$.form;
        this.$.spinner.active = true;
        this.$.spinner.hidden = false;
        this.$.form.disabled = true;
        // Simulate a slow server response.
        form.submit();
      },
      _reset: function(event) {
        var form = this.$.form;
        form.reset();
      },
      _presubmit: function(event) {
<<<<<<< HEAD
=======
        this.$.code.invalid = false;
        this.$.password.invalid = false;
        this.$.confirmPassword.invalid = false;
>>>>>>> 5773594f
        for (field in this.$.form.request.body) {
          if (!this.$.form.request.body[field]) {
            delete this.$.form.request.body[field];
          }
        }
        if (this.$.form.request.body.password !== this.$.form.request.body.confirmPassword) {
          this.$.password.invalid = true;
          this.$.confirmPassword.invalid = true;
          return event.preventDefault();
        }
        this.$.form.request.body.gender = this.male ? 'Male' : 'Female';
        this.$.form.request.body.type = this.student ? 'Academic' : (this.worker ? 'Worker' : 'Staff');
        if (this.$.form.request.body.type === 'Staff') {
          this.$.form.request.body.staff = this.adminStaff ? 'Admin' : (this.scannerStaff ? 'Staff' : 'Scanner');
        } else {
          delete this.$.form.request.body.staff;
        }
      },
      _response: function(e) {
        if (e.detail.response.success) {
          document.querySelector('chulaexpo-staff-app').token = e.detail.response.results.token;
          document.getElementById('storage').save();

          window.history.pushState({}, null, '/');
          window.dispatchEvent(new CustomEvent('location-changed'));
        } else {
          if (e.detail.response.errors.code == "11") {
            this.$.codeerror.innerHTML = "Invalid code"
          }
        }
      },
      _error: function(e) {
        var res = e.detail.request.xhr.response;
        if (!res.success) {
          if (res.errors.code == "11") {
            this.$.code.invalid = true;
          }
        }
      }
    });
  </script>
</dom-module><|MERGE_RESOLUTION|>--- conflicted
+++ resolved
@@ -282,12 +282,9 @@
         form.reset();
       },
       _presubmit: function(event) {
-<<<<<<< HEAD
-=======
         this.$.code.invalid = false;
         this.$.password.invalid = false;
         this.$.confirmPassword.invalid = false;
->>>>>>> 5773594f
         for (field in this.$.form.request.body) {
           if (!this.$.form.request.body[field]) {
             delete this.$.form.request.body[field];
