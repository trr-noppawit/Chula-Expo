<!-- Libery -->
<link rel="import" href="/public/lib/polymer/polymer.html">
<!-- Web Component -->
<link rel="import" href="/public/lib/app-route/app-route.html">
<link rel="import" href="/public/lib/vaadin-upload/vaadin-upload.html">
<link rel="import" href="/public/lib/paper-card/paper-card.html">
<link rel="import" href="/public/lib/paper-checkbox/paper-checkbox.html">
<link rel="import" href="/public/lib/paper-autocomplete/paper-autocomplete.html">
<link rel="import" href="/public/lib/paper-tags-input/paper-tags-input.html">
<link rel="import" href="/public/lib/paper-input/paper-textarea.html">
<link rel="import" href="/public/lib/iron-flex-layout/iron-flex-layout.html">
<link rel="import" href="/public/lib/greenyouse-datetime-local-input/datetime-local-input.html">
<link rel="import" href="/public/lib/google-map/google-map.html">
<link rel="import" href="/public/lib/google-map/google-map-marker.html">

<link rel="import" href="/components/place-api.html">
<<<<<<< HEAD
<link rel="import" href="/components/room-api.html">
<link rel="import" href="/components/zone-api.html">
<link rel="import" href="/components/paper-card-dataitem.html">
=======

>>>>>>> 0adc51c0
<link rel="import" href="/components/shared-styles.html">

<dom-module id="place-show-page">
  <template>
  <style is="custom-style" include="shared-styles">
    :host {
      @apply(--layout-vertical);
      @apply(--layout-center-center);
      padding-top: 20px;
    }

    paper-card {
      width: 100%;
    }

    .item {
      margin-bottom: 10px;
    }

    .avatar {
      display: inline-block;
      height: 40px;
      overflow: hidden;
      margin-right: 20px;
    }

    .flex-layout {
      @apply(--layout-horizontal);
    }
    .flex {
      @apply(--layout-flex);
    }
    .label {
      font-weight: 200;
      width: 100px;
      display: inline-block;
      margin-right: 20px;
    }
    .label.--upload {
      line-height: 70px;
    }

<<<<<<< HEAD
    .company {
      font-size: 20px;
      font-weight: 200;
    }

    google-map {
      height: 300px;
    }
=======
      .company {
        font-size: 20px;
        font-weight: 200;
      }
      google-map {
        height: 300px;
      }
      .google-map {
        display: block;
        height: 300px;
      }
>>>>>>> 0adc51c0

    .button-holder {
      @apply(--layout-horizontal);
      @apply(--layout-end-justified);
      margin-top: 10px;
    }

    #main {
      min-height: 800px;
      margin: 0px;
      padding: 0px;
      display: flex;
      flex-flow: row;
    }

    #main > #left {
      margin: 4px;
      flex: 3 1 70%;
      min-width: 70%;
      order: 1;
    }

    #main > #right {
      flex: 3 1 30%;
      min-width: 30%;
      order: 2;
    }

    .card {
      margin: 4px;
      padding: 5px;
    }

    /* Too narrow to support three columns */
    @media all and (max-width: 800px) {
        #main {
            flex-direction: column;
        }

        #main > #left, #main > #right {
        /* Return them to document order */
            order: 0;
        }

        #main > #left, #main > #right {
            min-height: 50px;
        }
    }

    paper-button > a {
      color: #000;
      text-decoration: none;
      width: 100%;
    }

    .block {
      margin: 10px;
    }

    .deleteBtn {
      float: right;
      cursor: pointer;
    }
  </style>
		<place-api
			id="placeAPI"
			place-id="{{placeId}}"
			fields=""
			page="0"
			page-size="0"
			place="{{place}}"
    ></place-api>
    <div  class="container">
      <paper-card class ="card">
				<div class="card-content">
					<!-- Code -->
					<div class="item">
						<div>
							<label class="label --input">Code</label>
							<div class="flex" style="display: inline-block">
								{{place.code}}
							</div>
						</div>
					</div>
          <!-- Zone -->
          <div class="item">
            <div>
              <label class="label --input">Zone</label>
              <div class="flex" style="display: inline-block">
                {{zone.name.en}}
              </div>
              <zone-api
                id="zoneAPI"
                zone-id="{{place.zone}}"
                fields=""
                page="0"
                page-size="0"
                zone="{{zone}}"
              ></zone-api>
            </div>
          </div>
					<!-- Google Map -->
					<div class="item google-map">
						<google-map latitude="[[place.location.latitude]]" longitude="[[place.location.longitude]]" zoom="[[zoom]]" api-key="AIzaSyDqaDUBa0p8qYiWDwjYUlxkInJuwgTxD1o" fit>
							<google-map-marker latitude="{{place.location.latitude}}" longitude="{{place.location.longitude}}" draggable="false"
									title="place Location!" ></google-map-marker>
						</google-map>
					</div>
				</div>
				<div class="card-content">
					<!-- Thai Language -->
					<div class="flex-layout ">
						<div class="avatar" item-icon><img src="/public/img/th.png" /></div>
						<div class="flex company">ภาษาไทย</div>
					</div>

					<div class="item">
						<label class="label --input">ชื่อ</label>
						<div class="flex" style="display: inline-block">
							{{place.name.th}}
						</div>
					</div>

				</div>
				<div class="card-content">
					<!-- English Language -->
					<div class="flex-layout center">
						<div class="avatar" item-icon><img src="/public/img/en.png" /></div>
						<div class="flex company">English</div>
					</div>

					<div class="item">
						<label class="label --input">name</label>
						<div class="flex" style="display: inline-block">
							{{place.name.en}}
						</div>
					</div>
				</div>
      </paper-card>
      <div >
        <paper-card class="card">
          <form is="iron-form" id="form" method="post" class="card-content"
            action="/api/rooms" on-iron-form-presubmit="_presubmit" on-iron-form-response="_response">
            <div class="card-content">

              <h2> Create ROOM </h2>
              <!-- name -->
              <div class="item">
                <div>
                  <label class="label --input">ชื่อ (ไทย)</label>
                  <div class="flex" style="display: inline-block">
                    <paper-input type="text" name="nameTH" label="" no-label-float="true" required></paper-input>
                  </div>
                </div>
                <div>
                  <label class="label --input">Name (English)</label>
                  <div class="flex" style="display: inline-block">
                    <paper-input type="text" name="nameEN" label="" no-label-float="true" required></paper-input>
                  </div>
                </div>
                <div>
                  <label class="label --input">Floor</label>
                  <div class="flex" style="display: inline-block">
                    <paper-input type="number" name="floor" label="" no-label-float="true" required></paper-input>
                  </div>
                </div>
              </div>
            </div>



            <!-- Submit Button -->
            <div class="card-actions">
              <div class="button-holder">
                <paper-button on-click="_delayedSubmit">
                  <paper-spinner id="spinner" hidden></paper-spinner>Submit
                </paper-button>
                <!-- Reset Button -->
                <paper-button on-click="_reset">Reset</paper-button>
              </div>
            </div>
          </form>
        </paper-card>
        <paper-card class="card">
          <h3>Room</h3>
          <template is="dom-repeat" items="{{rooms}}">
            <div class="block">
              <paper-card-dataitem action image="https://www.shareicon.net/data/256x256/2015/12/15/688028_open_512x512.png">
                <div class="card-item-header">
                  {{item.name.en}}
                  <div class="deleteBtn" on-tap="_deleteClick">
                    <iron-icon icon="icons:close"></iron-icon>
                  </div>
                </div>
                <div class="card-item-content">
                  <h3>Floor {{item.floor}}</h3>
                </div>
              </paper-card-dataitem>
            </div>
          </template>
          <room-api id="roomAPI" url="[[urlRoom]]" rooms="{{rooms}}" error="{{error}}"></room-api>
        </paper-card>
      </div>
    </div>
  </template>
  <script>
    Polymer({
      is: 'place-show-page',
      properties: {
        placeId: {
          type: Object,
          observer: '_idChanged'
        },
				token: {
          type: String,
        },
        zoom: {
          type: Number,
          value: 16
        },
        place: {
          type: Object,
        },
        rooms: {
          type: Array,
          value: [],
        },
        error: {
          type: Object,
        },
        urlRoom: {
          type: String,
          value: ''
        }
      },
      generateRequest: function(){
        this.$.placeAPI.generateRequest();
        this.$.zoneAPI.generateRequest();
        this.$.roomAPI.generateRequest();
      },
      _presubmit: function(event) {
        	this.$.form.request.body.place= this.placeId;
      },
      _delayedSubmit: function(event) {
        var form = this.$.form;
        this.$.spinner.active = true;
        this.$.spinner.hidden = false;
        this.$.form.disabled = true;
        // Simulate a slow server response.
        setTimeout(function() {
          form.submit();
        }, 1000);
      },
      _response: function(e) {
        if (e.detail.response.success) {
          this.$.form.reset();
          this.$.roomAPI.generateRequest();
        }
      },
      _reset: function(event) {
        this.$.form.reset();
      },

      _deleteClick: function(event) {
        var id = event.model.item['_id'];
        var url = '/api/rooms/' + id;

        var dom = this;
        setTimeout(function () {
          var req = new XMLHttpRequest();
          req.open('DELETE',encodeURI(url));
          req.onload = function() {
            if (req.status === 202) {
              dom.$.roomAPI.generateRequest();
            }
          };
          req.send();
        }.bind(this), 300);
      },
      _idChanged: function(id) {
        if (id && id!='show' && id!='edit' && id!='add' && id!='list') {
          this.urlRoom = '/api/rooms?placeid=' + id ;
        } else {
          this.urlRoom = '';
        }
      }
    })
  </script>
</dom-module><|MERGE_RESOLUTION|>--- conflicted
+++ resolved
@@ -14,13 +14,9 @@
 <link rel="import" href="/public/lib/google-map/google-map-marker.html">
 
 <link rel="import" href="/components/place-api.html">
-<<<<<<< HEAD
 <link rel="import" href="/components/room-api.html">
 <link rel="import" href="/components/zone-api.html">
 <link rel="import" href="/components/paper-card-dataitem.html">
-=======
-
->>>>>>> 0adc51c0
 <link rel="import" href="/components/shared-styles.html">
 
 <dom-module id="place-show-page">
@@ -63,28 +59,17 @@
       line-height: 70px;
     }
 
-<<<<<<< HEAD
     .company {
       font-size: 20px;
       font-weight: 200;
     }
-
     google-map {
       height: 300px;
     }
-=======
-      .company {
-        font-size: 20px;
-        font-weight: 200;
-      }
-      google-map {
-        height: 300px;
-      }
-      .google-map {
-        display: block;
-        height: 300px;
-      }
->>>>>>> 0adc51c0
+    .google-map {
+      display: block;
+      height: 300px;
+    }
 
     .button-holder {
       @apply(--layout-horizontal);
