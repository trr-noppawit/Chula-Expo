--- conflicted
+++ resolved
@@ -86,12 +86,7 @@
           <div class="clearfix"></div>
         </div>
       </div>
-<<<<<<< HEAD
       <activity-api activities="{{activities}}" error="{{error}}" start={{start}} end={end} page="[[page]]" page-size="[[pageSize]]" totalPages="{{totalPages}}"></activity-api>
-=======
-      <activity-api activities="{{activities}}" error="{{error}}" page="{{page}}" page-size="{{pageSize}}"></activity-api>
-    </div>
->>>>>>> 22133e41
   </template>
   <script>
     Polymer({
