--- conflicted
+++ resolved
@@ -10,17 +10,12 @@
 <link rel="import" href="/public/lib/paper-menu/paper-menu.html">
 <link rel="import" href="/public/lib/paper-item/paper-item.html">
 <link rel="import" href="/public/lib/paper-styles/shadow.html">
-<<<<<<< HEAD
 <link rel="import" href="/public/lib/paper-dialog/paper-dialog.html">
-
-=======
 <link rel="import" href="/public/lib/vaadin-combo-box/vaadin-combo-box.html">
->>>>>>> 22ff18ff
 
 <link rel="import" href="/components/activity-api.html">
 <link rel="import" href="/components/zone-api.html">
 <link rel="import" href="/components/paper-card-item.html">
-<link rel="import" href="/components/paper-card-item-header.html">
 <link rel="import" href="/components/paper-card-item-pagination.html">
 <link rel="import" href="/components/shared-styles.html">
 
@@ -81,8 +76,6 @@
       }
     </style>
     <div class="container">
-<<<<<<< HEAD
-=======
       <activity-api
         activities="{{activities}}"
         error="{{error}}"
@@ -120,8 +113,6 @@
           </div>
         </div>
       </paper-card-item>
->>>>>>> 22ff18ff
-      <paper-card-item-header start={{start}} end={{end}}></paper-card-item-header>
       <template is="dom-repeat" items="{{activities}}">
         <paper-card-item action image="https://www.polymer-project.org/images/logos/p-logo.png">
           <div class="card-item-header">
@@ -146,8 +137,6 @@
           <div class="clearfix"></div>
         </div>
       </div>
-<<<<<<< HEAD
-      <activity-api id="activityAPI" activities="{{activities}}" error="{{error}}" start="{{start}}" end="{{end}}" page="[[page]]" page-size="[[pageSize]]" totalPages="{{totalPages}}"></activity-api>
     </div>
     <paper-dialog id="dialog" on-iron-overlay-closed="_delete">
       <h2>Are you sure?</h2>
@@ -156,8 +145,6 @@
         <paper-button dialog-confirm autofocus>Yes</paper-button>
       </div>
     </paper-dialog>
-=======
->>>>>>> 22ff18ff
   </template>
   <script>
     Polymer({
